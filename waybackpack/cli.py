#!/usr/bin/env python
from .session import Session
from .pack import Pack
from .cdx import search
from .version import __version__
from .settings import DEFAULT_USER_AGENT, DEFAULT_ROOT
import argparse
import logging

def parse_args():
    parser = argparse.ArgumentParser()

    parser.add_argument("--version",
        action="version",
        version="%(prog)s " + __version__)

    parser.add_argument("url",
        help="The URL of the resource you want to download.")

    group = parser.add_mutually_exclusive_group(required=True)

    group.add_argument("-d", "--dir",
        help="Directory to save the files. Will create this directory if it doesn't already exist.")

    group.add_argument("--list",
        action="store_true",
        help="Instead of downloading the files, only print the list of snapshots.")

    parser.add_argument("--raw",
        action="store_true",
        help="Fetch file in its original state, without any processing by the Wayback Machine or waybackpack.")

    parser.add_argument("--root", default=DEFAULT_ROOT,
        help="The root URL from which to serve snapshotted resources. Default: '{0}'".format(DEFAULT_ROOT))

    parser.add_argument("--from-date",
        help="Timestamp-string indicating the earliest snapshot to download. Should take the format YYYYMMDDhhss, though you can omit as many of the trailing digits as you like. E.g., '201501' is valid.")

    parser.add_argument("--to-date",
        help="Timestamp-string indicating the latest snapshot to download. Should take the format YYYYMMDDhhss, though you can omit as many of the trailing digits as you like. E.g., '201604' is valid.")

    parser.add_argument("--user-agent",
        help="The User-Agent header to send along with your requests to the Wayback Machine. If possible, please include the phrase 'waybackpack' and your email address. That way, if you're battering their servers, they know who to contact. Default: '{0}'.".format(DEFAULT_USER_AGENT),
        default=DEFAULT_USER_AGENT)

    parser.add_argument("--follow-redirects",
        help="Follow redirects.",
        action="store_true")

    parser.add_argument("--uniques-only",
        help="Download only the first version of duplicate files.",
        action="store_true")

    parser.add_argument("--collapse",
        help="An archive.org `collapse` parameter. Cf.: https://github.com/internetarchive/wayback/blob/master/wayback-cdx-server/README.md#collapsing")

    parser.add_argument("--ignore-errors",
        help="Don't crash on non-HTTP errors e.g., the requests library's ChunkedEncodingError. Instead, log error and continue. Cf. https://github.com/jsvine/waybackpack/issues/19",
        action="store_true")

    parser.add_argument("--max-retries",
        help="How many times to try accessing content with 4XX or 5XX status code before skipping?",
        type=int,
        default=3)

    parser.add_argument("--no-clobber",
        action="store_true",
        help="If a file is already present (and >0 filesize), don't download it again."
    )

    parser.add_argument("--quiet",
        action="store_true",
        help="Don't log progress to stderr.")

    args = parser.parse_args()
    return args

def main():
    args = parse_args()

    logging.basicConfig(
        level=(logging.WARN if args.quiet else logging.INFO),
        format="%(levelname)s:%(name)s: %(message)s"
    )

    session = Session(
        user_agent=args.user_agent,
        follow_redirects=args.follow_redirects,
        max_retries=args.max_retries
    )

    snapshots = search(args.url,
        session=session,
        from_date=args.from_date,
        to_date=args.to_date,
        uniques_only=args.uniques_only,
        collapse=args.collapse
    )

    timestamps = [ snap["timestamp"] for snap in snapshots ]

    pack = Pack(
        args.url,
        timestamps=timestamps,
        session=session
    )

    if args.dir:
        pack.download_to(
            args.dir,
            raw=args.raw,
            root=args.root,
            ignore_errors=args.ignore_errors,
<<<<<<< HEAD
            use_tqdm=False
=======
            no_clobber=args.no_clobber
>>>>>>> 24a3bc7b
        )
    else:
        flag = "id_" if args.raw else ""
        urls = (a.get_archive_url(flag) for a in pack.assets)
        print("\n".join(urls))

if __name__ == "__main__":
    main()<|MERGE_RESOLUTION|>--- conflicted
+++ resolved
@@ -111,11 +111,8 @@
             raw=args.raw,
             root=args.root,
             ignore_errors=args.ignore_errors,
-<<<<<<< HEAD
+            no_clobber=args.no_clobber,
             use_tqdm=False
-=======
-            no_clobber=args.no_clobber
->>>>>>> 24a3bc7b
         )
     else:
         flag = "id_" if args.raw else ""
